[![Build Status](https://travis-ci.org/cloudfoundry/dea_ng.png)](https://travis-ci.org/cloudfoundry/dea_ng)
[![Code Climate](https://codeclimate.com/github/cloudfoundry/dea_ng.png)](https://codeclimate.com/github/cloudfoundry/dea_ng)

# dea_ng

This repository contains the code for the Droplet Execution Agent (DEA)
and related components.

## Components

### DEA

The DEA itself is written in Ruby and takes care of managing an
application instance's lifecycle. It can be instructed by the [Cloud
Controller][cc] to start and stop application instances. It keeps track
of all started instances, and periodically broadcasts messages about
their state over [NATS][nats] (meant to be picked up by the [Health
Manager][hm]).

The advantages of this generation of the DEA over the previous (and
first) generation DEA is that is more modular and has better test
coverage. A breaking change between the two is that this version of the
DEA depends on [Warden][warden] to run application instances.

[cc]: https://github.com/cloudfoundry/cloud_controller_ng
[nats]: https://github.com/derekcollison/nats
[hm]: https://github.com/cloudfoundry/health_manager
[warden]: https://github.com/cloudfoundry/warden

### Directory server

The directory server is written in Go and can be found in the `go/`
directory. It is a replacement for the older directory server that was
embedded in the DEA itself.

Requests for directories/files are handled by the DEA, which responds
with a HTTP redirect to a URL that hits the directory server directly.
The URL is signed by the DEA, and the directory server checks the
validity of the URL with the DEA before serving it.


## Usage

You can run the dea executable at the command line by passing the path
to a YAML configuration file:

```shell
bin/dea config/dea.yml
```

### Configuration

The following is a partial list of the keys that are read from the YAML file:

* `logging` - a [Steno configuration](http://github.com/cloudfoundry/steno#from-yaml-file)
* `nats_uri` - a URI of the form `nats://host:port` that the DEA will use to connect to NATS.
* `warden_socket` - the path to a unix domain socket that the DEA will use to communicate to a warden server.

### Running the DEA in the provided Vagrant VM

When contributing to DEA it's useful to run it as a standalone
component. This test configuration uses [Vagrant 1.1x][vagrant].

[vagrant]: http://docs.vagrantup.com/v2/installation/index.html

Follow these steps to set up DEA to run locally on your computer:

```shell
# clone the repo
git clone http://github.com/cloudfoundry/dea_ng
git submodule update --init
bundle install

# check that your version of vagrant is 1.1 or greater
vagrant --version

# create your test VM
rake test_vm
```

Creating the test VM is likely to take a while.

Note that if the rake test_vm step fails and you see an error like
"undefined method `configure' for Vagrant" or
"found character that cannot start any token while scanning for the next token"
it means the version of Vagrant is too old.
Install Vagrant version 1.1 or higher.

```shell
# initialize the test VM
vagrant up

# shell into the VM
vagrant ssh

# start warden
cd /warden/warden
bundle install
rvmsudo bundle exec rake warden:start[config/test_vm.yml] > /tmp/warden.log &

# start the DEA's dependencies
cd /vagrant
bundle install
foreman start > /tmp/foreman.log &
```
<<<<<<< HEAD

To run the tests (unit, integration or all):
```
bundle exec rspec spec/unit
bundle exec rspec spec/integration
=======

To run the tests and watch the internal NATS traffic:

```
# in one ssh session
# run nats CLI to watch all messages
nats-sub ">" -s nats://localhost:4222

# in the other ssh session
# run the dea tests
>>>>>>> e1704071
bundle exec rspec
```

Note that the integration tests stage and run real applications, which requires an internet connection.
They take 5-10 minutes to run, depending on your connection speed.

## Staging

See [staging.rb](lib/dea/responders/staging.rb) for staging flow.

### NATS Messaging

- `staging.advertise`: Stagers (now DEA's) broadcast their capacity/capability

- `staging.locate`: Stagers respond to any message on this subject with a
  `staging.advertise` message (CC uses this to bootstrap)

- `staging.<uuid>.start`: Stagers respond to requests on this subject to stage apps

- `staging`: Stagers (in a queue group) respond to requests to stage an app
  (old protocol)

## Logs

The DEA's logging is handled by [Steno](https://github.com/cloudfoundry/steno).
The DEA can be configured to log to a file, a syslog server or both. If neither is provided,
it will log to its stdout.

The following log levels exist, shown with an example of what they are used for:
* `error` - DEA failed to download builpack cache, cannot create PID file
* `warn` - DEA failed to destroy a warden container, DEA received invalid JSON message over NATS
* `info` - DEA is shutting down, DEA received a request to stage/run an app, but didn't have the resources
* `debug2` - DEA received request for instance information, but was not running the specified app
* `debug` - DEA saved/loaded a snapshot, downloaded a droplet<|MERGE_RESOLUTION|>--- conflicted
+++ resolved
@@ -103,29 +103,22 @@
 bundle install
 foreman start > /tmp/foreman.log &
 ```
-<<<<<<< HEAD
 
 To run the tests (unit, integration or all):
 ```
 bundle exec rspec spec/unit
 bundle exec rspec spec/integration
-=======
-
-To run the tests and watch the internal NATS traffic:
-
-```
-# in one ssh session
-# run nats CLI to watch all messages
-nats-sub ">" -s nats://localhost:4222
-
-# in the other ssh session
-# run the dea tests
->>>>>>> e1704071
 bundle exec rspec
 ```
 
 Note that the integration tests stage and run real applications, which requires an internet connection.
 They take 5-10 minutes to run, depending on your connection speed.
+
+To watch the internal NATS traffic while the tests run, do this
+in another ssh session:
+```
+nats-sub ">" -s nats://localhost:4222
+```
 
 ## Staging
 
